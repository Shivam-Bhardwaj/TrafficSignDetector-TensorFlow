{
 "cells": [
  {
   "cell_type": "markdown",
   "metadata": {},
   "source": [
    "# Self-Driving Car Engineer Nanodegree\n",
    "\n",
    "## Deep Learning\n",
    "\n",
    "## Project: Build a Traffic Sign Recognition Classifier\n",
    "\n",
    "In this notebook, a template is provided for you to implement your functionality in stages, which is required to successfully complete this project. If additional code is required that cannot be included in the notebook, be sure that the Python code is successfully imported and included in your submission if necessary. \n",
    "\n",
    "> **Note**: Once you have completed all of the code implementations, you need to finalize your work by exporting the iPython Notebook as an HTML document. Before exporting the notebook to html, all of the code cells need to have been run so that reviewers can see the final implementation and output. You can then export the notebook by using the menu above and navigating to  \\n\",\n",
    "    \"**File -> Download as -> HTML (.html)**. Include the finished document along with this notebook as your submission. \n",
    "\n",
    "In addition to implementing code, there is a writeup to complete. The writeup should be completed in a separate file, which can be either a markdown file or a pdf document. There is a [write up template](https://github.com/udacity/CarND-Traffic-Sign-Classifier-Project/blob/master/writeup_template.md) that can be used to guide the writing process. Completing the code template and writeup template will cover all of the [rubric points](https://review.udacity.com/#!/rubrics/481/view) for this project.\n",
    "\n",
    "The [rubric](https://review.udacity.com/#!/rubrics/481/view) contains \"Stand Out Suggestions\" for enhancing the project beyond the minimum requirements. The stand out suggestions are optional. If you decide to pursue the \"stand out suggestions\", you can include the code in this Ipython notebook and also discuss the results in the writeup file.\n",
    "\n",
    "\n",
    ">**Note:** Code and Markdown cells can be executed using the **Shift + Enter** keyboard shortcut. In addition, Markdown cells can be edited by typically double-clicking the cell to enter edit mode."
   ]
  },
  {
   "cell_type": "markdown",
   "metadata": {},
   "source": [
    "---\n",
    "## Step 0: Load The Data"
   ]
  },
  {
   "cell_type": "code",
   "execution_count": null,
   "metadata": {
    "collapsed": false
   },
   "outputs": [],
   "source": [
    "# Load pickled data\n",
    "import pickle\n",
    "\n",
    "# TODO: Fill this in based on where you saved the training and testing data\n",
    "\n",
    "training_file = ?\n",
    "validation_file=?\n",
    "testing_file = ?\n",
    "\n",
    "with open(training_file, mode='rb') as f:\n",
    "    train = pickle.load(f)\n",
    "with open(validation_file, mode='rb') as f:\n",
    "    valid = pickle.load(f)\n",
    "with open(testing_file, mode='rb') as f:\n",
    "    test = pickle.load(f)\n",
    "    \n",
    "X_train, y_train = train['features'], train['labels']\n",
    "X_valid, y_valid = valid['features'], valid['labels']\n",
    "X_test, y_test = test['features'], test['labels']"
   ]
  },
  {
   "cell_type": "markdown",
   "metadata": {},
   "source": [
    "---\n",
    "\n",
    "## Step 1: Dataset Summary & Exploration\n",
    "\n",
    "The pickled data is a dictionary with 4 key/value pairs:\n",
    "\n",
    "- `'features'` is a 4D array containing raw pixel data of the traffic sign images, (num examples, width, height, channels).\n",
    "- `'labels'` is a 1D array containing the label/class id of the traffic sign. The file `signnames.csv` contains id -> name mappings for each id.\n",
    "- `'sizes'` is a list containing tuples, (width, height) representing the the original width and height the image.\n",
    "- `'coords'` is a list containing tuples, (x1, y1, x2, y2) representing coordinates of a bounding box around the sign in the image. **THESE COORDINATES ASSUME THE ORIGINAL IMAGE. THE PICKLED DATA CONTAINS RESIZED VERSIONS (32 by 32) OF THESE IMAGES**\n",
    "\n",
    "Complete the basic data summary below. Use python, numpy and/or pandas methods to calculate the data summary rather than hard coding the results. For example, the [pandas shape method](http://pandas.pydata.org/pandas-docs/stable/generated/pandas.DataFrame.shape.html) might be useful for calculating some of the summary results. "
   ]
  },
  {
   "cell_type": "markdown",
   "metadata": {},
   "source": [
    "### Provide a Basic Summary of the Data Set Using Python, Numpy and/or Pandas"
   ]
  },
  {
   "cell_type": "code",
   "execution_count": null,
   "metadata": {
    "collapsed": true
   },
   "outputs": [],
   "source": [
    "### Replace each question mark with the appropriate value. \n",
    "### Use python, pandas or numpy methods rather than hard coding the results\n",
    "\n",
    "# TODO: Number of training examples\n",
    "n_train = ?\n",
    "\n",
    "# TODO: Number of testing examples.\n",
    "n_test = ?\n",
    "\n",
    "# TODO: What's the shape of an traffic sign image?\n",
    "image_shape = ?\n",
    "\n",
    "# TODO: How many unique classes/labels there are in the dataset.\n",
    "n_classes = ?\n",
    "\n",
    "print(\"Number of training examples =\", n_train)\n",
    "print(\"Number of testing examples =\", n_test)\n",
    "print(\"Image data shape =\", image_shape)\n",
    "print(\"Number of classes =\", n_classes)"
   ]
  },
  {
   "cell_type": "markdown",
   "metadata": {},
   "source": [
    "### Include an exploratory visualization of the dataset"
   ]
  },
  {
   "cell_type": "markdown",
   "metadata": {},
   "source": [
    "Visualize the German Traffic Signs Dataset using the pickled file(s). This is open ended, suggestions include: plotting traffic sign images, plotting the count of each sign, etc.\n",
    "\n",
    "The [Matplotlib](http://matplotlib.org/) [examples](http://matplotlib.org/examples/index.html) and [gallery](http://matplotlib.org/gallery.html) pages are a great resource for doing visualizations in Python.\n",
    "\n",
    "**NOTE:** It's recommended you start with something simple first. If you wish to do more, come back to it after you've completed the rest of the sections."
   ]
  },
  {
   "cell_type": "code",
   "execution_count": 16,
   "metadata": {
    "collapsed": true
   },
   "outputs": [],
   "source": [
    "### Data exploration visualization code goes here.\n",
    "### Feel free to use as many code cells as needed.\n",
    "import matplotlib.pyplot as plt\n",
    "# Visualizations will be shown in the notebook.\n",
    "%matplotlib inline"
   ]
  },
  {
   "cell_type": "markdown",
   "metadata": {},
   "source": [
    "----\n",
    "\n",
    "## Step 2: Design and Test a Model Architecture\n",
    "\n",
    "Design and implement a deep learning model that learns to recognize traffic signs. Train and test your model on the [German Traffic Sign Dataset](http://benchmark.ini.rub.de/?section=gtsrb&subsection=dataset).\n",
    "\n",
    "There are various aspects to consider when thinking about this problem:\n",
    "\n",
    "- Neural network architecture\n",
    "- Play around preprocessing techniques (normalization, rgb to grayscale, etc)\n",
    "- Number of examples per label (some have more than others).\n",
    "- Generate fake data.\n",
    "\n",
    "Here is an example of a [published baseline model on this problem](http://yann.lecun.com/exdb/publis/pdf/sermanet-ijcnn-11.pdf). It's not required to be familiar with the approach used in the paper but, it's good practice to try to read papers like these.\n",
    "\n",
    "**NOTE:** The LeNet-5 implementation shown in the [classroom](https://classroom.udacity.com/nanodegrees/nd013/parts/fbf77062-5703-404e-b60c-95b78b2f3f9e/modules/6df7ae49-c61c-4bb2-a23e-6527e69209ec/lessons/601ae704-1035-4287-8b11-e2c2716217ad/concepts/d4aca031-508f-4e0b-b493-e7b706120f81) at the end of the CNN lesson is a solid starting point. You'll have to change the number of classes and possibly the preprocessing, but aside from that it's plug and play!"
   ]
  },
  {
   "cell_type": "markdown",
   "metadata": {},
   "source": [
    "### Pre-process the Data Set (normalization, grayscale, etc.)"
   ]
  },
  {
   "cell_type": "markdown",
   "metadata": {},
   "source": [
    "Use the code cell (or multiple code cells, if necessary) to implement the first step of your project."
   ]
  },
  {
   "cell_type": "code",
   "execution_count": 4,
   "metadata": {
    "collapsed": true
   },
   "outputs": [],
   "source": [
    "### Preprocess the data here. Preprocessing steps could include normalization, converting to grayscale, etc.\n",
    "### Feel free to use as many code cells as needed."
   ]
  },
  {
   "cell_type": "markdown",
   "metadata": {},
   "source": [
    "### Model Architecture"
   ]
  },
  {
   "cell_type": "code",
   "execution_count": null,
   "metadata": {
    "collapsed": true
   },
   "outputs": [],
   "source": [
    "### Define your architecture here.\n",
    "### Feel free to use as many code cells as needed."
   ]
  },
  {
   "cell_type": "markdown",
   "metadata": {},
   "source": [
    "### Train, Validate and Test the Model"
   ]
  },
  {
   "cell_type": "markdown",
   "metadata": {},
   "source": [
    "A validation set can be used to assess how well the model is performing. A low accuracy on the training and validation\n",
    "sets imply underfitting. A high accuracy on the test set but low accuracy on the validation set implies overfitting."
   ]
  },
  {
   "cell_type": "code",
   "execution_count": 1,
   "metadata": {
    "collapsed": true
   },
   "outputs": [],
   "source": [
    "### Train your model here.\n",
    "### Calculate and report the accuracy on the training and validation set.\n",
    "### Once a final model architecture is selected, \n",
    "### the accuracy on the test set should be calculated and reported as well.\n",
    "### Feel free to use as many code cells as needed."
   ]
  },
  {
   "cell_type": "markdown",
   "metadata": {},
   "source": [
    "---\n",
    "\n",
    "## Step 3: Test a Model on New Images\n",
    "\n",
    "To give yourself more insight into how your model is working, download at least five pictures of German traffic signs from the web and use your model to predict the traffic sign type.\n",
    "\n",
    "You may find `signnames.csv` useful as it contains mappings from the class id (integer) to the actual sign name."
   ]
  },
  {
   "cell_type": "markdown",
   "metadata": {},
   "source": [
    "### Load and Output the Images"
   ]
  },
  {
   "cell_type": "code",
   "execution_count": null,
   "metadata": {
    "collapsed": true
   },
   "outputs": [],
   "source": [
    "### Load the images and plot them here.\n",
    "### Feel free to use as many code cells as needed."
   ]
  },
  {
   "cell_type": "markdown",
   "metadata": {},
   "source": [
    "### Predict the Sign Type for Each Image"
   ]
  },
  {
   "cell_type": "code",
   "execution_count": 3,
   "metadata": {
    "collapsed": true
   },
   "outputs": [],
   "source": [
    "### Run the predictions here and use the model to output the prediction for each image.\n",
    "### Make sure to pre-process the images with the same pre-processing pipeline used earlier.\n",
    "### Feel free to use as many code cells as needed."
   ]
  },
  {
   "cell_type": "markdown",
   "metadata": {},
   "source": [
    "### Analyze Performance"
   ]
  },
  {
   "cell_type": "code",
   "execution_count": 4,
   "metadata": {
    "collapsed": true
   },
   "outputs": [],
   "source": [
    "### Calculate the accuracy for these 5 new images. \n",
    "### For example, if the model predicted 1 out of 5 signs correctly, it's 20% accurate on these new images."
   ]
  },
  {
   "cell_type": "markdown",
   "metadata": {},
   "source": [
    "### Output Top 5 Softmax Probabilities For Each Image Found on the Web"
   ]
  },
  {
   "cell_type": "markdown",
   "metadata": {},
   "source": [
    "For each of the new images, print out the model's softmax probabilities to show the **certainty** of the model's predictions (limit the output to the top 5 probabilities for each image). [`tf.nn.top_k`](https://www.tensorflow.org/versions/r0.12/api_docs/python/nn.html#top_k) could prove helpful here. \n",
    "\n",
    "The example below demonstrates how tf.nn.top_k can be used to find the top k predictions for each image.\n",
    "\n",
    "`tf.nn.top_k` will return the values and indices (class ids) of the top k predictions. So if k=3, for each sign, it'll return the 3 largest probabilities (out of a possible 43) and the correspoding class ids.\n",
    "\n",
    "Take this numpy array as an example. The values in the array represent predictions. The array contains softmax probabilities for five candidate images with six possible classes. `tk.nn.top_k` is used to choose the three classes with the highest probability:\n",
    "\n",
    "```\n",
    "# (5, 6) array\n",
    "a = np.array([[ 0.24879643,  0.07032244,  0.12641572,  0.34763842,  0.07893497,\n",
    "         0.12789202],\n",
    "       [ 0.28086119,  0.27569815,  0.08594638,  0.0178669 ,  0.18063401,\n",
    "         0.15899337],\n",
    "       [ 0.26076848,  0.23664738,  0.08020603,  0.07001922,  0.1134371 ,\n",
    "         0.23892179],\n",
    "       [ 0.11943333,  0.29198961,  0.02605103,  0.26234032,  0.1351348 ,\n",
    "         0.16505091],\n",
    "       [ 0.09561176,  0.34396535,  0.0643941 ,  0.16240774,  0.24206137,\n",
    "         0.09155967]])\n",
    "```\n",
    "\n",
    "Running it through `sess.run(tf.nn.top_k(tf.constant(a), k=3))` produces:\n",
    "\n",
    "```\n",
    "TopKV2(values=array([[ 0.34763842,  0.24879643,  0.12789202],\n",
    "       [ 0.28086119,  0.27569815,  0.18063401],\n",
    "       [ 0.26076848,  0.23892179,  0.23664738],\n",
    "       [ 0.29198961,  0.26234032,  0.16505091],\n",
    "       [ 0.34396535,  0.24206137,  0.16240774]]), indices=array([[3, 0, 5],\n",
    "       [0, 1, 4],\n",
    "       [0, 5, 1],\n",
    "       [1, 3, 5],\n",
    "       [1, 4, 3]], dtype=int32))\n",
    "```\n",
    "\n",
    "Looking just at the first row we get `[ 0.34763842,  0.24879643,  0.12789202]`, you can confirm these are the 3 largest probabilities in `a`. You'll also notice `[3, 0, 5]` are the corresponding indices."
   ]
  },
  {
   "cell_type": "code",
   "execution_count": 6,
   "metadata": {
    "collapsed": true
   },
   "outputs": [],
   "source": [
    "### Print out the top five softmax probabilities for the predictions on the German traffic sign images found on the web. \n",
    "### Feel free to use as many code cells as needed."
   ]
  },
  {
   "cell_type": "markdown",
   "metadata": {},
   "source": [
<<<<<<< HEAD
    "> **Note**: Once you have completed all of the code implementations, you need to finalize your work by exporting the IPython Notebook as an HTML document. Before exporting the notebook to html, all of the code cells need to have been run. You can then export the notebook by using the menu above and navigating to  \\n\",\n",
    "    \"**File -> Download as -> HTML (.html)**. Include the finished document along with this notebook as your submission. "
=======
    "---\n",
    "\n",
    "## Step 4: Visualize the Neural Network's State with Test Images\n",
    "\n",
    " This Section is not required to complete but acts as an additional excersise for understaning the output of a neural network's weights. While neural networks can be a great learning device they are often referred to as a black box. We can understand what the weights of a neural network look like better by plotting their feature maps. After successfully training your neural network you can see what it's feature maps look like by plotting the output of the network's weight layers in response to a test stimuli image. From these plotted feature maps, it's possible to see what characteristics of an image the network finds interesting. For a sign, maybe the inner network feature maps react with high activation to the sign's boundary outline or to the contrast in the sign's painted symbol.\n",
    "\n",
    " Provided for you below is the function code that allows you to get the visualization output of any tensorflow weight layer you want. The inputs to the function should be a stimuli image, one used during training or a new one you provided, and then the tensorflow variable name that represents the layer's state during the training process, for instance if you wanted to see what the [LeNet lab's](https://classroom.udacity.com/nanodegrees/nd013/parts/fbf77062-5703-404e-b60c-95b78b2f3f9e/modules/6df7ae49-c61c-4bb2-a23e-6527e69209ec/lessons/601ae704-1035-4287-8b11-e2c2716217ad/concepts/d4aca031-508f-4e0b-b493-e7b706120f81) feature maps looked like for it's second convolutional layer you could enter conv2 as the tf_activation variable.\n",
    "\n",
    "For an example of what feature map outputs look like, check out NVIDIA's results in their paper [End-to-End Deep Learning for Self-Driving Cars](https://devblogs.nvidia.com/parallelforall/deep-learning-self-driving-cars/) in the section Visualization of internal CNN State. NVIDIA was able to show that their network's inner weights had high activations to road boundary lines by comparing feature maps from an image with a clear path to one without. Try experimenting with a similar test to show that your trained network's weights are looking for interesting features, whether it's looking at differences in feature maps from images with or without a sign, or even what feature maps look like in a trained network vs a completely untrained one on the same sign image.\n",
    "\n",
    "<figure>\n",
    " <img src=\"visualize_cnn.png\" width=\"380\" alt=\"Combined Image\" />\n",
    " <figcaption>\n",
    " <p></p> \n",
    " <p style=\"text-align: center;\"> Your output should look something like this (above)</p> \n",
    " </figcaption>\n",
    "</figure>\n",
    " <p></p> \n"
   ]
  },
  {
   "cell_type": "code",
   "execution_count": null,
   "metadata": {
    "collapsed": true
   },
   "outputs": [],
   "source": [
    "### Visualize your network's feature maps here.\n",
    "### Feel free to use as many code cells as needed.\n",
    "\n",
    "# image_input: the test image being fed into the network to produce the feature maps\n",
    "# tf_activation: should be a tf variable name used during your training procedure that represents the calculated state of a specific weight layer\n",
    "# activation_min/max: can be used to view the activation contrast in more detail, by default matplot sets min and max to the actual min and max values of the output\n",
    "# plt_num: used to plot out multiple different weight feature map sets on the same block, just extend the plt number for each new feature map entry\n",
    "\n",
    "def outputFeatureMap(image_input, tf_activation, activation_min=-1, activation_max=-1 ,plt_num=1):\n",
    "    # Here make sure to preprocess your image_input in a way your network expects\n",
    "    # with size, normalization, ect if needed\n",
    "    # image_input =\n",
    "    # Note: x should be the same name as your network's tensorflow data placeholder variable\n",
    "    # If you get an error tf_activation is not defined it maybe having trouble accessing the variable from inside a function\n",
    "    activation = tf_activation.eval(session=sess,feed_dict={x : image_input})\n",
    "    featuremaps = activation.shape[3]\n",
    "    plt.figure(plt_num, figsize=(15,15))\n",
    "    for featuremap in range(featuremaps):\n",
    "        plt.subplot(6,8, featuremap+1) # sets the number of feature maps to show on each row and column\n",
    "        plt.title('FeatureMap ' + str(featuremap)) # displays the feature map number\n",
    "        if activation_min != -1 & activation_max != -1:\n",
    "            plt.imshow(activation[0,:,:, featuremap], interpolation=\"nearest\", vmin =activation_min, vmax=activation_max, cmap=\"gray\")\n",
    "        elif activation_max != -1:\n",
    "            plt.imshow(activation[0,:,:, featuremap], interpolation=\"nearest\", vmax=activation_max, cmap=\"gray\")\n",
    "        elif activation_min !=-1:\n",
    "            plt.imshow(activation[0,:,:, featuremap], interpolation=\"nearest\", vmin=activation_min, cmap=\"gray\")\n",
    "        else:\n",
    "            plt.imshow(activation[0,:,:, featuremap], interpolation=\"nearest\", cmap=\"gray\")"
   ]
  },
  {
   "cell_type": "markdown",
   "metadata": {},
   "source": [
    "### Question 9\n",
    "\n",
    "Discuss how you used the visual output of your trained network's feature maps to show that it had learned to look for interesting characteristics in traffic sign images\n"
   ]
  },
  {
   "cell_type": "markdown",
   "metadata": {},
   "source": [
    "**Answer:**"
   ]
  },
  {
   "cell_type": "markdown",
   "metadata": {},
   "source": [
    "> **Note**: Once you have completed all of the code implementations and successfully answered each question above, you may finalize your work by exporting the iPython Notebook as an HTML document. You can do this by using the menu above and navigating to  \\n\",\n",
    "    \"**File -> Download as -> HTML (.html)**. Include the finished document along with this notebook as your submission."
>>>>>>> ad28fde6
   ]
  },
  {
   "cell_type": "markdown",
   "metadata": {},
   "source": [
    "### Project Writeup\n",
    "\n",
    "Once you have completed the code implementation, document your results in a project writeup using this [template](https://github.com/udacity/CarND-Traffic-Sign-Classifier-Project/blob/master/writeup_template.md) as a guide. The writeup can be in a markdown or pdf file. "
   ]
  }
 ],
 "metadata": {
  "anaconda-cloud": {},
  "kernelspec": {
   "display_name": "Python [default]",
   "language": "python",
   "name": "python3"
  },
  "language_info": {
   "codemirror_mode": {
    "name": "ipython",
    "version": 3
   },
   "file_extension": ".py",
   "mimetype": "text/x-python",
   "name": "python",
   "nbconvert_exporter": "python",
   "pygments_lexer": "ipython3",
   "version": "3.5.2"
  }
 },
 "nbformat": 4,
 "nbformat_minor": 1
}<|MERGE_RESOLUTION|>--- conflicted
+++ resolved
@@ -381,10 +381,6 @@
    "cell_type": "markdown",
    "metadata": {},
    "source": [
-<<<<<<< HEAD
-    "> **Note**: Once you have completed all of the code implementations, you need to finalize your work by exporting the IPython Notebook as an HTML document. Before exporting the notebook to html, all of the code cells need to have been run. You can then export the notebook by using the menu above and navigating to  \\n\",\n",
-    "    \"**File -> Download as -> HTML (.html)**. Include the finished document along with this notebook as your submission. "
-=======
     "---\n",
     "\n",
     "## Step 4: Visualize the Neural Network's State with Test Images\n",
@@ -465,7 +461,6 @@
    "source": [
     "> **Note**: Once you have completed all of the code implementations and successfully answered each question above, you may finalize your work by exporting the iPython Notebook as an HTML document. You can do this by using the menu above and navigating to  \\n\",\n",
     "    \"**File -> Download as -> HTML (.html)**. Include the finished document along with this notebook as your submission."
->>>>>>> ad28fde6
    ]
   },
   {
